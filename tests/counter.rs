extern crate memcache;

#[test]
fn test_counter() {
    // let client = memcache::connect(&("localhost", 2333)).unwrap();
    // // client.flush(0).unwrap();

<<<<<<< HEAD
    // client.set_raw("truth", &[
    //     0x0u8, 0x0u8, 0x0u8, 0x0u8, 
    //     0x0u8, 0x0u8, 0x0u8, 0x0u8, 
    // ], 0, 0).unwrap();
    // client.increment("key", 1).unwrap();
    // println!("{}", client.get_raw("key").unwrap().1);
=======
    client.set_raw("truth", &[0x30u8], 0, 0).unwrap();
    client.increment("truth", 42).unwrap();
    let (value, flag) = client.get_raw("truth").unwrap();
    assert!(flag == 0);
    assert!(value == &[0x34, 0x32]);
>>>>>>> a5222194
}<|MERGE_RESOLUTION|>--- conflicted
+++ resolved
@@ -5,18 +5,9 @@
     // let client = memcache::connect(&("localhost", 2333)).unwrap();
     // // client.flush(0).unwrap();
 
-<<<<<<< HEAD
-    // client.set_raw("truth", &[
-    //     0x0u8, 0x0u8, 0x0u8, 0x0u8, 
-    //     0x0u8, 0x0u8, 0x0u8, 0x0u8, 
-    // ], 0, 0).unwrap();
-    // client.increment("key", 1).unwrap();
-    // println!("{}", client.get_raw("key").unwrap().1);
-=======
     client.set_raw("truth", &[0x30u8], 0, 0).unwrap();
     client.increment("truth", 42).unwrap();
     let (value, flag) = client.get_raw("truth").unwrap();
     assert!(flag == 0);
     assert!(value == &[0x34, 0x32]);
->>>>>>> a5222194
 }